--- conflicted
+++ resolved
@@ -164,11 +164,7 @@
     Encapsulated raw Topology History information.
     """
 
-<<<<<<< HEAD
-    def __init__(self, frame_id: int, feature: dict, max_frame: int = 10):
-=======
-    def __init__(self, frame_id: int, feature: dict, max_frame: int=11):
->>>>>>> 8d66178f
+    def __init__(self, frame_id: int, feature: dict, max_frame: int=10):
         # ego_info = (t, 5), (t_-50, t_0), (x, y, heading, v, acc)
         # agent_info = (t, agent, 10), (t_-50, t_0), (id, x, y, heading, v, acc, length, width, abs_dis, hit_dis)
         self.frame_id = frame_id
@@ -415,7 +411,7 @@
                     min_dist = d
         return min_dist
 
-# TODO: not necessary to print so much info while generate dataset
+
 class TrajectoryInfoParser:
     def __init__(self, task_index, task_path, max_frame):
         self.task_index = task_index
@@ -484,11 +480,10 @@
             return {}
         slice_length = slice_start - slice_end
         if slice_length < self.max_frame:
-            print(
-                f"Task{self.task_index} subarray satisfying the timestamp interval condition has fewer than {self.max_frame} elements")
+            print(f"Task{self.task_index} subarray satisfying the timestamp interval condition has fewer than {self.max_frame} elements")
             return {}
 
-        ego_history = ego_history[slice_end: slice_start][::-1]
+        ego_history = ego_history[slice_end : slice_start][::-1]
 
         new_agent_feature = np.full((data['agent_feature'].shape[0], slice_length, data['agent_feature'].shape[2]),
                                     fill_value=-300.)
@@ -499,13 +494,11 @@
         # Threshold for [x, y, v]: set values with absolute value < 1e-3 to 0.
         for col in [2, 3, 5]:
             ego_history[:, col] = np.where(np.abs(ego_history[:, col]) < 1e-3, 0, ego_history[:, col])
-            data['agent_feature'][:, :, col] = np.where(np.abs(data['agent_feature'][:, :, col]) < 1e-3, 0,
-                                                        data['agent_feature'][:, :, col])
+            data['agent_feature'][:, :, col] = np.where(np.abs(data['agent_feature'][:, :, col]) < 1e-3, 0, data['agent_feature'][:, :, col])
         # Threshold for [heading, acc]: set values with absolute value < 1e-3 to 0.
         for col in [4, 6]:
             ego_history[:, col] = np.where(np.abs(ego_history[:, col]) < 1e-5, 0, ego_history[:, col])
-            data['agent_feature'][:, :, col] = np.where(np.abs(data['agent_feature'][:, :, col]) < 1e-5, 0,
-                                                        data['agent_feature'][:, :, col])
+            data['agent_feature'][:, :, col] = np.where(np.abs(data['agent_feature'][:, :, col]) < 1e-5, 0, data['agent_feature'][:, :, col])
 
         slice_start = None
         slice_end = ego_history.shape[0]
